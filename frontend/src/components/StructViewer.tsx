import { For, JSX, Switch, Match, Show } from "solid-js";
import { Expr, FieldType, Value, ValueMap } from "../expr";
<<<<<<< HEAD
import "./StructViewer.css";
import "./shared.css";

export default function StructViewer(props: {
=======
import './StructViewer.css';
import './shared.css';


export default function StructViewer({
    name,
    value,
    type,
    expr,
    parentFields,
}: {
>>>>>>> 1f50a3ad
    name?: string;
    value: Value | undefined;
    type: FieldType;
    expr: Expr;
    parentFields?: ValueMap;
<<<<<<< HEAD
}): JSX.Element | null {

    const label = props.name && <label class="field-label">{props.name}</label>;

    const renderPrimitive = () => {
        if (typeof props.value === "object") return null;
        const display = props.value?.toString() ?? "—";

        let typeLabel: string;
        if (props.type.kind === "Int") typeLabel = `${props.type.signed ? "i" : "u"}${props.type.width}`;
        else if (props.type.kind === "Enum") typeLabel = `${props.type.name}<${props.type.width}>`;
        else typeLabel = props.type.kind;

        const classMap: Record<string, string> = {
            Int: "integer-value",
            Enum: "enum-value",
            f32: "float-value",
            f64: "float-value",
            CString: "string-value",
            HebrewString: "string-value",
        };
        const className = classMap[props.type.kind] ?? "unknown-value";

        return (
            <div class="field-container">
                {label}
                <div class={`primitive-value ${className}`}>
                    <span class="value-content">{display}</span>
                    <span class="value-type">{typeLabel}</span>
                </div>
            </div>
        );
    };

    return (
        <Switch>
            <Match when={props.type.kind === "Struct"}>
                <Show
                    when={!!props.expr.get((props.type as any).name)}
                    fallback={
                        <div class="error-message">Unknown struct: {(type as any).name}</div>
                    }
                >
                    <Show
                        when={props.value !== undefined}
                        fallback={null}
                    >
                        {(() => {
                            const struct = props.expr.get((type as any).name)!;
                            const fieldMap = props.value as ValueMap;
                            return (
                                <div class="struct-container">
                                    {props.name && <div class="struct-header">{props.name}</div>}
                                    <div class="struct-fields">
                                        <For each={struct.fields}>
                                            {([fieldName, fieldType]) => (
                                                <StructViewer
                                                    name={fieldName}
                                                    value={fieldMap[fieldName]}
                                                    type={fieldType}
                                                    expr={props.expr}
                                                    parentFields={fieldMap}
                                                />
                                            )}
                                        </For>
                                    </div>
                                </div>
                            );
                        })()
                        }
                    </Show>
                </Show>
            </Match>

            <Match when={type.kind === "Match"}>
                {(() => {
                    const discr = parentFields?.[type.discriminant];
                    const key =
                        typeof discr === "string"
                            ? discr
                            : props.expr.getEnum(props.type.enumTypeName)?.keys().next().value;
                    const caseType = key ? props.type.cases[key] : undefined;
                    return caseType ? (
                        <StructViewer
                            name={props.name}
                            value={props.value}
                            type={caseType}
                            expr={props.expr}
                            parentFields={props.parentFields}
                        />
                    ) : (
                        <div class="error-message">
                            Invalid match case for {props.name}: {String(key)}
                        </div>
                    );
                })()}
            </Match>

            <Match when={props.type.kind === "Array"}>
                {(() => {
                    const items = Array.isArray(props.value) ? (props.value as Value[]) : [];
                    return (
                        <div class="struct-container">
                            {props.name && <div class="struct-header">{props.name}</div>}
                            <div class="struct-fields">
                                <For each={items}>
                                    {(item, i) => (
                                        <StructViewer
                                            name={`${name}[${i()}]`}
                                            value={item}
                                            type={props.type.}
                                            expr={props.expr}
                                            parentFields={props.parentFields}
                                        />
                                    )}
                                </For>
                            </div>
                        </div>
                    );
                })()}
            </Match>

            <Match when={true}>{renderPrimitive()}</Match>
        </Switch>
    );
}
=======
}) {
    const label = name && <label className="field-label">{name}</label>;

    switch (type.kind) {
        case "Struct": {
            const struct = expr.get(type.name);
            if (!struct || typeof struct !== "object") {
                return <div className="error-message">Unknown struct: {type.name}</div>;
            }

            if (!value) {
                return undefined;
            }
            const fieldMap = value as ValueMap;

            return (
                <div className="struct-container">
                    {name && <div className="struct-header">{name}</div>}
                    <div className="struct-fields">
                        {struct.fields.map(([fieldName, fieldType]) => (
                            <StructViewer
                                key={fieldName}
                                name={fieldName}
                                value={fieldMap[fieldName]}
                                type={fieldType}
                                expr={expr}
                                parentFields={fieldMap}
                            />
                        ))}
                    </div>
                </div>
            );
        }

        case "Match": {
            const discr = parentFields?.[type.discriminant];
            const key = typeof discr === "string"
                ? discr
                : expr.getEnum(type.enumTypeName)?.keys().next().value;

            const caseType = key ? type.cases[key] : undefined;
            if (!caseType) {
                return (
                    <div className="error-message">
                        Invalid match case for {name}: {String(key)}
                    </div>
                );
            }

            return (
                <StructViewer
                    name={name}
                    value={value}
                    type={caseType}
                    expr={expr}
                    parentFields={parentFields}
                />
            );
        }

        case "Array": {
            const items = Array.isArray(value) ? value : [];
            return (
                <div className="struct-container">
                    {name && <div className="struct-header">{name}</div>}
                    <div className="struct-fields">
                        {items.map((item, i) => (
                            <StructViewer
                                key={i}
                                name={`${name}[${i}]`}
                                value={item}
                                type={type.elementType}
                                expr={expr}
                                parentFields={parentFields}
                            />
                        ))}
                    </div>
                </div>
            );
        }

        default: {
            if (typeof value === "object") return undefined;

            const display = value?.toString() ?? "—";

            let typeLabel: string;
            if (type.kind === "Int") {
                typeLabel = `${type.signed ? "i" : "u"}${type.width}`;
            } else if (type.kind === "Enum") {
                typeLabel = `${type.name}<${type.width}>`;
            } else {
                typeLabel = type.kind;
            }

            const classMap: Record<string, string> = {
                Int: "integer-value",
                Enum: "enum-value",
                f32: "float-value",
                f64: "float-value",
                CString: "string-value",
                HebrewString: "string-value",
            };

            const className = classMap[type.kind] || "unknown-value";

            return (
                <div className="field-container">
                    {label}
                    <div className={`primitive-value ${className}`}>
                        <span className="value-content">{display}</span>
                        <span className="value-type">{typeLabel}</span>
                    </div>
                </div>
            );
        }
    };
}

>>>>>>> 1f50a3ad
<|MERGE_RESOLUTION|>--- conflicted
+++ resolved
@@ -1,29 +1,14 @@
 import { For, JSX, Switch, Match, Show } from "solid-js";
 import { Expr, FieldType, Value, ValueMap } from "../expr";
-<<<<<<< HEAD
 import "./StructViewer.css";
 import "./shared.css";
 
 export default function StructViewer(props: {
-=======
-import './StructViewer.css';
-import './shared.css';
-
-
-export default function StructViewer({
-    name,
-    value,
-    type,
-    expr,
-    parentFields,
-}: {
->>>>>>> 1f50a3ad
     name?: string;
     value: Value | undefined;
     type: FieldType;
     expr: Expr;
     parentFields?: ValueMap;
-<<<<<<< HEAD
 }): JSX.Element | null {
 
     const label = props.name && <label class="field-label">{props.name}</label>;
@@ -149,125 +134,4 @@
             <Match when={true}>{renderPrimitive()}</Match>
         </Switch>
     );
-}
-=======
-}) {
-    const label = name && <label className="field-label">{name}</label>;
-
-    switch (type.kind) {
-        case "Struct": {
-            const struct = expr.get(type.name);
-            if (!struct || typeof struct !== "object") {
-                return <div className="error-message">Unknown struct: {type.name}</div>;
-            }
-
-            if (!value) {
-                return undefined;
-            }
-            const fieldMap = value as ValueMap;
-
-            return (
-                <div className="struct-container">
-                    {name && <div className="struct-header">{name}</div>}
-                    <div className="struct-fields">
-                        {struct.fields.map(([fieldName, fieldType]) => (
-                            <StructViewer
-                                key={fieldName}
-                                name={fieldName}
-                                value={fieldMap[fieldName]}
-                                type={fieldType}
-                                expr={expr}
-                                parentFields={fieldMap}
-                            />
-                        ))}
-                    </div>
-                </div>
-            );
-        }
-
-        case "Match": {
-            const discr = parentFields?.[type.discriminant];
-            const key = typeof discr === "string"
-                ? discr
-                : expr.getEnum(type.enumTypeName)?.keys().next().value;
-
-            const caseType = key ? type.cases[key] : undefined;
-            if (!caseType) {
-                return (
-                    <div className="error-message">
-                        Invalid match case for {name}: {String(key)}
-                    </div>
-                );
-            }
-
-            return (
-                <StructViewer
-                    name={name}
-                    value={value}
-                    type={caseType}
-                    expr={expr}
-                    parentFields={parentFields}
-                />
-            );
-        }
-
-        case "Array": {
-            const items = Array.isArray(value) ? value : [];
-            return (
-                <div className="struct-container">
-                    {name && <div className="struct-header">{name}</div>}
-                    <div className="struct-fields">
-                        {items.map((item, i) => (
-                            <StructViewer
-                                key={i}
-                                name={`${name}[${i}]`}
-                                value={item}
-                                type={type.elementType}
-                                expr={expr}
-                                parentFields={parentFields}
-                            />
-                        ))}
-                    </div>
-                </div>
-            );
-        }
-
-        default: {
-            if (typeof value === "object") return undefined;
-
-            const display = value?.toString() ?? "—";
-
-            let typeLabel: string;
-            if (type.kind === "Int") {
-                typeLabel = `${type.signed ? "i" : "u"}${type.width}`;
-            } else if (type.kind === "Enum") {
-                typeLabel = `${type.name}<${type.width}>`;
-            } else {
-                typeLabel = type.kind;
-            }
-
-            const classMap: Record<string, string> = {
-                Int: "integer-value",
-                Enum: "enum-value",
-                f32: "float-value",
-                f64: "float-value",
-                CString: "string-value",
-                HebrewString: "string-value",
-            };
-
-            const className = classMap[type.kind] || "unknown-value";
-
-            return (
-                <div className="field-container">
-                    {label}
-                    <div className={`primitive-value ${className}`}>
-                        <span className="value-content">{display}</span>
-                        <span className="value-type">{typeLabel}</span>
-                    </div>
-                </div>
-            );
-        }
-    };
-}
-
->>>>>>> 1f50a3ad
+}