use axum::body::Bytes;
use parking_lot::RwLock;
use serde_json::{json, Value};
use std::{collections::VecDeque, net::SocketAddr, sync::Arc};
use tokio::{
    io::{AsyncReadExt, AsyncWriteExt},
    net::{TcpListener, TcpStream},
    select,
    sync::{broadcast, mpsc},
};
use tracing::{info, warn};

fn extract_buffer(v: &Value) -> Option<Vec<u8>> {
    v.get("data")?
        .get("data")?
        .as_array()?
        .iter()
        .filter_map(|x| x.as_u64().map(|n| n as u8))
        .collect::<Vec<u8>>()
        .into()
}

/// Bind once, accept exactly one client, then handle it (panics on errors).
pub async fn endnode_task(
    addr: SocketAddr,
    rx_in: mpsc::Receiver<Bytes>,
    tx_out: broadcast::Sender<Bytes>,
    recv_history: Arc<RwLock<VecDeque<Bytes>>>,
) {
    // Crash if we can’t bind the port
    let listener = TcpListener::bind(addr)
        .await
        .expect("endnode_task: failed to bind TCP listener");

    info!("Listening on {}", addr);

    // Crash if accept fails
    let (stream, peer) = listener
        .accept()
        .await
        .expect("endnode_task: failed to accept incoming connection");

    info!("Accepted connection from {}", peer);

    // Crash if client handler returns an error
    handle_client(stream, rx_in, tx_out, recv_history)
        .await
        .expect("endnode_task: client handler encountered unrecoverable IO error");

    info!("Client {} disconnected, exiting endnode_task", peer);
}

async fn handle_client(
    mut tcp: TcpStream,
    mut rx_in: mpsc::Receiver<Bytes>,
    tx_out: broadcast::Sender<Bytes>,
    recv_history: Arc<RwLock<VecDeque<Bytes>>>,
) -> std::io::Result<()> {
    let mut buf = vec![0u8; 4096];

    loop {
        select! {
            // Outbound → write JSON to the client
            Some(raw) = rx_in.recv() => {
                let pkt = json!({
                    "data": {
                        "type": "Buffer",
                        "data": raw.to_vec()
                    }
                });
                let js = serde_json::to_vec(&pkt)
                    .expect("handle_client: failed to serialize JSON packet");
                tcp.write_all(&js).await?;
            }

            // Inbound → parse JSON, push to history & broadcast
            result = tcp.read(&mut buf) => {
                let n = result?;
                if n == 0 {
                    // clean shutdown by client
                    return Ok(());
                }
<<<<<<< HEAD
            }, if tcp.is_some() => {
                if n == 0{
                    tcp = None;
                    continue;
                }
=======
>>>>>>> 1f50a3ad

                let raw = &buf[..n];
                match serde_json::from_slice::<Value>(raw) {
                    Ok(v) => {
                        if let Some(data) = extract_buffer(&v) {
                            let b = Bytes::from(data);
                            {
                                let mut hist = recv_history.write();
                                if hist.len() >= 100 { hist.pop_front(); }
                                hist.push_back(b.clone());
                            }
                            let _ = tx_out.send(b);
                        } else {
<<<<<<< HEAD
                            error!("JSON missing data.data array: {}", raw.escape_ascii());
=======
                            warn!(
                                "handle_client: JSON missing data field: {}",
                                String::from_utf8_lossy(raw)
                            );
>>>>>>> 1f50a3ad
                        }
                    }
                    Err(e) => {
                        warn!("handle_client: JSON parse error ({} bytes): {}", n, e);
                    }
                }
            }

        }
    }
}<|MERGE_RESOLUTION|>--- conflicted
+++ resolved
@@ -80,14 +80,12 @@
                     // clean shutdown by client
                     return Ok(());
                 }
-<<<<<<< HEAD
             }, if tcp.is_some() => {
                 if n == 0{
                     tcp = None;
                     continue;
                 }
-=======
->>>>>>> 1f50a3ad
+
 
                 let raw = &buf[..n];
                 match serde_json::from_slice::<Value>(raw) {
@@ -101,14 +99,7 @@
                             }
                             let _ = tx_out.send(b);
                         } else {
-<<<<<<< HEAD
                             error!("JSON missing data.data array: {}", raw.escape_ascii());
-=======
-                            warn!(
-                                "handle_client: JSON missing data field: {}",
-                                String::from_utf8_lossy(raw)
-                            );
->>>>>>> 1f50a3ad
                         }
                     }
                     Err(e) => {
